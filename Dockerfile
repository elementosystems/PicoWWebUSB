FROM ubuntu:22.04

# Install required build tools and dependencies including the C++ standard library for arm-none-eabi
RUN apt-get update && apt-get install -y --no-install-recommends \
    build-essential \
    cmake \
    ninja-build \
    git \
    wget \
<<<<<<< HEAD
=======
    libnewlib-arm-none-eabi \
    libstdc++-arm-none-eabi-newlib \
>>>>>>> 8966a113
    gcc-arm-none-eabi \
    libnewlib-arm-none-eabi \
    libstdc++-arm-none-eabi-newlib \
    python3 \
    python3-pip \
 && rm -rf /var/lib/apt/lists/*

# Set HOME variable (usually /root in Docker)
ENV HOME=/root

# Clone the Pico SDK into ${HOME}/.pico-sdk so picoVscode file is at ${HOME}/.pico-sdk/cmake/pico-vscode.cmake
RUN git clone --depth=1 https://github.com/raspberrypi/pico-sdk.git ${HOME}/.pico-sdk \
 && cd ${HOME}/.pico-sdk \
 && git submodule update --init

# Set working directory (mount your project here)
WORKDIR /src

# By default, start a shell so you can build your project
CMD [ "bash" ]<|MERGE_RESOLUTION|>--- conflicted
+++ resolved
@@ -7,11 +7,8 @@
     ninja-build \
     git \
     wget \
-<<<<<<< HEAD
-=======
     libnewlib-arm-none-eabi \
     libstdc++-arm-none-eabi-newlib \
->>>>>>> 8966a113
     gcc-arm-none-eabi \
     libnewlib-arm-none-eabi \
     libstdc++-arm-none-eabi-newlib \
